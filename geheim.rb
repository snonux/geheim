#!/usr/bin/ruby

require "digest"
require "fileutils"
require "pp"
require "openssl"
require "digest/sha2"
require "base64"
require "io/console"

$data_dir = "#{ENV['HOME']}/git/geheimlager"
$export_dir = "#{ENV['HOME']}/.geheimlagerexport"
$key_file = "#{ENV['HOME']}/.geheimlager.key"
$edit_cmd = "vim --cmd 'set noswapfile' --cmd 'set nobackup' --cmd 'set nowritebackup'"
<<<<<<< HEAD
$sync_repos = %w(davinci vulcan)
=======
$sync_repos = %w(dv vu)
>>>>>>> 115f5c73

# TODO before open sourcing:
# 1. Add config file support
# 2. Move all options to config file
# 3. Add README.md with examples
# 4. Refactor code a bit.
# 5. Refactor the commands a bit (e.g. unify view with cat and open)
# 6. Rebase git repo (remove older commints)

module Git
  def initialize
    super()
    @wd = Dir.pwd
  end

  def git_add(file:)
    dirname, basename = File.dirname(file), File.basename(file)
    Dir.chdir(dirname)
    puts %x{git add "#{basename}"}
    Dir.chdir(@wd)
  end

  def git_rm(file:)
    dirname, basename = File.dirname(file), File.basename(file)
    Dir.chdir(dirname)
    puts %x{git rm "#{basename}"}
    Dir.chdir(@wd)
  end

  def git_status
    Dir.chdir($data_dir)
    puts %x{git status}
    Dir.chdir(@wd)
  end

  def git_commit
    Dir.chdir($data_dir)
    puts %x{git commit -a -m 'Changing stuff, not telling what in commit history'}
    Dir.chdir(@wd)
  end

  def git_reset
    Dir.chdir($data_dir)
    puts %x{git reset --hard}
    Dir.chdir(@wd)
  end

  def git_sync
    puts "Synchronising #{$data_dir}"
    Dir.chdir($data_dir)
    $sync_repos.each do |repo|
      puts %x{git pull #{repo} master}
      puts %x{git push #{repo} master}
    end
    puts %x{git status}
    Dir.chdir(@wd)
  end
end

module Encryption
  @@alg = "AES-256-CBC"
  @@key = nil
  @@iv = nil

  def initialize
    super()
    if @@key.nil?
      @@key = File.read($key_file)
      pin = read_pin
      iv = pin * 2 + "Hello world" + pin * 2
      @@iv = iv[0..15]
    end
  end

  def read_pin
    return ENV['PIN'] if ENV['PIN']
    print "PIN: "
    return STDIN.gets.chomp if %x{uname}.include?("Android")
    STDIN.noecho(&:gets).chomp
  end

  def encrypt(plain:)
    aes = OpenSSL::Cipher::Cipher.new(@@alg)
    aes.encrypt
    aes.key = @@key
    aes.iv = @@iv

    encrypted = aes.update(plain)
    encrypted << aes.final

    encrypted
  end

  def decrypt(encrypted:)
    aes = OpenSSL::Cipher::Cipher.new(@@alg)
    aes.decrypt
    aes.key = @@key
    aes.iv = @@iv

    plain = aes.update(encrypted)
    plain << aes.final

    plain
  end

  def test
    plain_input = "foo bar baz"
    encrypted = encrypt(plain: plain_input)
    plain = decrypt(encrypted: encrypted)
    pp plain == plain_input
  end
end

class CommitFile
  include Git
  def initialize
    super()
  end

  def commit_content(file:, content:, force: false)
    if File.exists?(file) and !force
      puts "ERROR: #{file} already exists"
      exit(3)
    end

    dirname = File.dirname(file)
    unless File.directory?(dirname)
      puts "Creating #{dirname}"
      FileUtils.mkdir_p(dirname)
    end

    puts "Writing #{file}"
    File.open(file, "w") do |fd|
      fd.write(content)
    end
    git_add(file: file)
  end
end

class GeheimData < CommitFile
  include Encryption
  include Git

  attr_accessor :data
  attr_accessor :exported_path

  def initialize(data_file:, data: nil)
    super()

    @exported_path = nil
    @data_path = "#{$data_dir}/#{data_file}"
    if data.nil?
      @data = decrypt(encrypted: File.read(@data_path))
    else
      @data = data
    end
  end

  def to_s
    "\t#{@data.gsub("\n", "\n\t")}\n"
  end

  def rm
    puts "Deleting #{@data_path}"
    git_rm(file: @data_path)
  end

  def export(destination_file:)
    unless File.directory?($export_dir)
      puts "Creating #{$export_dir}"
      FileUtils.mkdir_p($export_dir)
    end

    destination_path = "#{$export_dir}/#{destination_file}"
    puts "Exporting to #{destination_path}"
    @exported_path = destination_path

    File.open(destination_path, "w") do |fd|
      fd.write(@data)
    end
  end

  def reimport_after_export
    @data = File.read(@exported_path)
    commit(force: true)
  end

  def commit(force: false)
    commit_content(file: @data_path, content: encrypt(plain: @data), force: force)
  end
end

class Index < CommitFile
  include Encryption
  attr_accessor :description, :data_file, :index_path

  def initialize(index_file:, description: nil)
    super()
    @data_file = index_file.sub(".index", ".data")
    @index_path = "#{$data_dir}/#{index_file}"
    @hash = File.basename(index_file).sub(".index", "")

    if description.nil?
      @description = decrypt(encrypted: File.read(@index_path))
    else
      @description = description
    end
  end

  def is_binary?
    if @description.include?(".txt")
      false
    elsif @description.include?(".csv")
      false
    elsif @description.include?(".md")
      false
    else
      @description.include?(".")
    end
  end

  def get_data(data: nil)
    GeheimData.new(data_file: @data_file, data: data)
  end

  def to_s
    binary = is_binary? ? "(BINARY) " : ""
    "#{@description}; #{binary}...#{@hash[-11...-1]}\n"
  end

  def <=>(other)
    @description <=> other.description
  end

  def rm
    puts "Deleting #{@index_path}"
    git_rm(file: @index_path)
  end

  def commit(force: false)
    commit_content(file: @index_path, content: encrypt(plain: @description), force: force)
  end
end

class Geheim
  def initialize
    super()
    unless File.directory?($data_dir)
      puts "Creating #{$data_dir}"
      FileUtils.mkdir_p($data_dir)
    end
  end

  def fzf(flag = :none)
    # Need to read an index first before opening the pipe to initialize
    # the encryption PIN.
    fzf = nil
    walk_indexes do |index|
      fzf = IO.popen("fzf", "r+") if fzf.nil?
      fzf.write(index)
    end
    fzf.close_write
    match = fzf.read.chomp
    puts match unless flag == :silent
    match.split(";").first
  end

  def search(search_term: nil, action: :none)
    search_term = fzf(:silent) if search_term.nil?
    indexes = Array.new
    walk_indexes(search_term: search_term) do |index|
      indexes << index
    end
    indexes.sort.each do |index|
      print index
      case action
      when :cat
        if !index.is_binary?
          puts index.get_data
        else
          puts "Not displaying binary data!"
        end
      when :export
        destination_file = File.basename(index.description)
        index.get_data.export(destination_file: destination_file)
      when :open
        destination_file = File.basename(index.description)
        index.get_data.export(destination_file: destination_file)
        shred_file(file: open_exported(file: destination_file), delay: 0)
      when :edit
        destination_file = File.basename(index.description)
        data = index.get_data
        data.export(destination_file: destination_file)
        external_edit(file: destination_file)
        data.reimport_after_export
      end
      index.description
    end
  end

  def add(description:)
    hash = hash_path(description)

    print "Data: "
    data = $stdin.gets.chomp
    index = Index.new(index_file: "#{hash}.index", description: description)
    data = index.get_data(data: data)

    data.commit
    index.commit
  end

  def import(description: nil, action: nil, file: nil, dest_dir: nil, force: false)
    src_path = file.gsub("//", "/")
    dest_path = if dest_dir.nil?
                  src_path
                elsif dest_dir.include?(".")
                  dest_dir
                else
                  "#{dest_dir}/#{File.basename(file)}".gsub("//", "/")
                end

    hash = hash_path(dest_path)

    unless File.exists?(src_path)
      puts "ERROR: #{file} does not exist!"
      exit(3)
    end

    puts "Importing #{src_path} -> #{dest_path}"
    data = File.read(src_path)
    shred_file(file: src_path) if action == :newtxt
    description = dest_path if description.nil?

    index = Index.new(index_file: "#{hash}.index", description: description)
    data = index.get_data(data: data)

    data.commit(force: force)
    index.commit(force: force)
  end

  def import_recursive(directory:, dest_dir: nil)
    Dir.glob("#{directory}/**/*").each do |source_file|
      next if File.directory?(source_file)
      file = source_file.sub("#{directory}/", "")
      import(description: file, action: :import, file: source_file, dest_dir: dest_dir)
    end
  end

  def rm(search_term:)
    indexes = Array.new
    walk_indexes(search_term: search_term) do |index|
      indexes << index
    end
    indexes.sort.each do |index|
      loop do
        print index
        print "You really want to delete this? (y/n): "
        case $stdin.gets.chomp
        when 'y'
          data = index.get_data
          data.rm
          index.rm
          break
        when 'n'
          break
        end
      end
    end
  end

  def shred_all_exported
    puts "Shredding all exported files"
    Dir.glob("#{$export_dir}/*").each do |file|
      shred_file(file: file)
    end
  end

  private def shred_file(file:, delay: 0)
    sleep(delay) if delay > 0
    %x{which shred}
    if $?.success?
      run_command("shred -vu #{file}")
    else
      run_command("rm -Pfv #{file}")
    end
  end

  private def open_exported(file:)
    file_path = "#{$export_dir}/#{file}"

    case ENV['UNAME']
    when 'Darwin'
      run_command("open #{file_path}")
    when 'Microsoft'
      run_command("winopen #{file_path}")
    when 'Linux'
      run_command("zathura #{file_path}")
    else
      # Termux (Android)
      run_command("termux-open #{file_path}")
    end
    file_path
  end

  private def external_edit(file:)
    file_path = "#{$export_dir}/#{file}"
    edit_cmd= "#{$edit_cmd} #{file_path}"
    puts edit_cmd
    system(edit_cmd)
    file_path
  end

  private def run_command(cmd)
    puts "#{cmd}: #{%x{#{cmd}}}"
  end

  private def walk_indexes(search_term: nil)
    Dir.glob("#{$data_dir}/**/*.index").each do |index_file|
      index = Index.new(index_file: index_file.sub($data_dir, ""))
      if search_term.nil? or index.description.include?(search_term)
        yield index
      end
    end
  end

  private def hash_path(path_string)
    path = Array.new
    path_string.gsub("//", "/").split("/").each do |part|
      path << Digest::SHA256.hexdigest(part)
    end
    path.join("/")
  end
end

class CLI
  include Git

  def initialize(interactive: false)
    super()
    @interactive = interactive
  end

  def help
    puts <<-END
      ls
      SEARCHTERM
      search SEARCHTERM
      cat SEARCHTERM
      add DESCRIPTION
      export|open|edit FILE
      import FILE [DEST_DIRECTORY] [force]
      import_r DIRECTORY [DEST_DIRECTORY]
      rm SEARCHTERM
      sync|status|commit|reset
      shred
      help
      shell
    END
  end

  def shell_loop(argv)
    last_result = nil

    loop do
      if argv.length == 0 or @interactive
        @interactive = true unless @interactive
        print "% "
        argv = $stdin.gets.chomp.split(" ")
      end

      geheim = Geheim.new
      action = argv.first
      search_term = argv.length < 2  ? last_result : argv[1]

      case action
      when 'ls'
        geheim.ls
      when 'search'
        geheim.search(search_term: search_term)
      when 'cat'
        geheim.search(search_term: search_term, action: :cat)
      when 'export'
        geheim.search(search_term: search_term, action: :export)
      when 'edit'
        geheim.search(search_term: search_term, action: :edit)
      when 'open'
        geheim.search(search_term: search_term, action: :open)
      when 'add'
        geheim.add(description: search_term)
      when 'import'
        geheim.import(file: search_term, dest_dir: argv[2], force: !argv[3].nil?)
      when 'import_r'
        geheim.import_recursive(directory: search_term, dest_dir: argv[2])
      when 'rm'
        geheim.rm(search_term: search_term)
      when 'help'
        help
      when 'shell'
        @interactive = true
        puts "Switching to interactive mode"
      when 'exit'
        @interactive = false
        puts "Good bye"
      when 'status'
        git_status
      when 'commit'
        git_commit
      when 'reset'
        git_reset
      when 'sync'
        git_sync
      when 'shred'
        geheim.shred_all_exported
      when 'last'
        puts last_result
        last_result
      when nil
        last_result = geheim.fzf
      else
        last_result = geheim.search(search_term: action)
      end
      break unless @interactive
    end
  end
end

begin
  cli = CLI.new
  cli.shell_loop(ARGV)
end<|MERGE_RESOLUTION|>--- conflicted
+++ resolved
@@ -12,11 +12,7 @@
 $export_dir = "#{ENV['HOME']}/.geheimlagerexport"
 $key_file = "#{ENV['HOME']}/.geheimlager.key"
 $edit_cmd = "vim --cmd 'set noswapfile' --cmd 'set nobackup' --cmd 'set nowritebackup'"
-<<<<<<< HEAD
 $sync_repos = %w(davinci vulcan)
-=======
-$sync_repos = %w(dv vu)
->>>>>>> 115f5c73
 
 # TODO before open sourcing:
 # 1. Add config file support
